// SPDX-License-Identifier: MIT
pragma solidity ^0.8.20;

import "@openzeppelin/contracts-upgradeable/utils/ReentrancyGuardUpgradeable.sol";
import "@openzeppelin/contracts-upgradeable/access/OwnableUpgradeable.sol";
import "../interfaces/ITransactionManager.sol";
import "../interfaces/IArbitratorManager.sol";
import "../interfaces/IDAppRegistry.sol";
import "../interfaces/IConfigManager.sol";
import "../interfaces/IBTCUtils.sol";
import "../interfaces/IBtcAddress.sol";
import "../interfaces/IAssetOracle.sol";
import "../interfaces/IBtcBlockHeaders.sol";
import "../core/ConfigManager.sol";
import "../libraries/DataTypes.sol";
import "../libraries/Errors.sol";
import "../libraries/MerkleVerifier.sol";

/**
 * @title TransactionManager
 * @notice Manages transaction lifecycle in the BeLayer2 arbitration protocol
 */
contract TransactionManager is 
    ITransactionManager, 
    ReentrancyGuardUpgradeable, 
    OwnableUpgradeable 
{
    // Contract references
    IArbitratorManager public arbitratorManager;
    IDAppRegistry public dappRegistry;
    IConfigManager public configManager;
    IBTCUtils public btcUtils;
    address public compensationManager;
    IBtcAddress public btcAddressParser;

    // Transaction storage
    mapping(bytes32 => DataTypes.TransactionData) internal transactions_data;
    mapping(bytes32 => DataTypes.TransactionParties) internal transactions_parties;
    mapping(bytes32 => bytes) internal transactions_btc_raw_data;
    mapping(bytes32 => bytes) internal transactions_btc_signature;
    mapping(bytes32 => bytes) internal transactions_btc_script;
    mapping(bytes32 => DataTypes.UTXO[]) internal transactions_utxos;
    mapping(bytes32 => bytes32) internal transactions_sign_hash;
    // key is the transaction signhash
    mapping(bytes32 => bytes) public transactionSignData;
    mapping(bytes32 => bytes32) public txHashToId;
    uint256 private _transactionIdCounter;
<<<<<<< HEAD
    IAssetOracle public assetOracle; // deprecated
=======
    IAssetOracle public assetOracle;
>>>>>>> 76d2eca3
    IBtcBlockHeaders public btcBlockHeaders;

    modifier onlyCompensationManager() {
        if (msg.sender != compensationManager) revert(Errors.NOT_COMPENSATION_MANAGER);
        _;
    }

    /// @custom:oz-upgrades-unsafe-allow constructor
    constructor(
    ) {
        _disableInitializers();
    }

    /**
     * @notice Initialize the contract with required addresses
     * @param _arbitratorManager Address of the arbitrator manager contract
     * @param _dappRegistry Address of the DApp registry contract
     * @param _configManager Address of the config manager contract
     * @param _compensationManager Address of the compensation manager contract
     * @param _btcUtils Address of the BTC utils contract
     * @param _btcAddressParser Address of the BTC address parser contract
     */
    function initialize(
        address _arbitratorManager,
        address _dappRegistry,
        address _configManager,
        address _compensationManager,
        address _btcUtils,
        address _btcAddressParser
    ) public initializer {
        __ReentrancyGuard_init();
        __Ownable_init(msg.sender);

        if (_arbitratorManager == address(0)
            || _dappRegistry == address(0)
            || _configManager == address(0)
            || _compensationManager == address(0)
            || _btcUtils == address(0)
            || _btcAddressParser == address(0)) revert(Errors.ZERO_ADDRESS);

        arbitratorManager = IArbitratorManager(_arbitratorManager);
        dappRegistry = IDAppRegistry(_dappRegistry);
        configManager = ConfigManager(_configManager);
        compensationManager = _compensationManager;
        btcUtils = IBTCUtils(_btcUtils);
        btcAddressParser = IBtcAddress(_btcAddressParser);
    }

    /**
     * @notice Register a new transaction with an arbitrator
     * @param data The registration data containing:
     *        - arbitrator: The arbitrator address for dispute resolution
     *        - deadline: The deadline for the transaction completion
     *        - compensationReceiver: Address to receive compensation in case of arbitration
     *        - refundAddress: Address to receive refunded fees
     * @return id The unique transaction ID
     * @return btcFeeAddress The BTC P2WSH address for arbitrator's fee payment
     */
    function registerTransaction(
        RegisterData calldata data
    ) external payable nonReentrant returns (bytes32, string memory) {
        // Validate inputs and check DApp status
        _validateRegistration(data);

        // Calculate and validate fees
<<<<<<< HEAD
        // Calculate the duration from now to the deadline
        uint256 duration = data.deadline - block.timestamp;
        uint256 fee = arbitratorManager.getFee(duration, data.arbitrator);
        if (msg.value < fee) revert(Errors.INSUFFICIENT_FEE);

        uint256 btcFee = arbitratorManager.getBtcFee(duration, data.arbitrator);
=======
        uint256 fee = getRegisterTransactionFee(data.deadline, data.arbitrator);
        if (msg.value < fee) revert(Errors.INSUFFICIENT_FEE);
        uint256 btcFee = getRegisterTransactionBtcFee(data.deadline, data.arbitrator);
>>>>>>> 76d2eca3

        // Generate transaction ID
        bytes32 id = keccak256(
            abi.encodePacked(
                block.timestamp,
                msg.sender,
                data.arbitrator,
                _transactionIdCounter++
            )
        );

        // Set arbitrator to working status
        arbitratorManager.setArbitratorWorking(data.arbitrator, id);

        // Store transaction data
        _storeTransactionData(id, data, msg.value, btcFee);

        // Generate BTC fee address
        string memory arbitratorFeeAddress = _generateBtcFeeAddress(id, data.arbitrator);

        emit TransactionRegistered(
            id,
            msg.sender,
            data.arbitrator,
            data.deadline,
            msg.value,
            data.compensationReceiver,
            block.timestamp
        );

        return (id, arbitratorFeeAddress);
    }

    function _validateRegistration(RegisterData calldata data) internal view {
        if (data.arbitrator == address(0) || data.compensationReceiver == address(0) || data.refundAddress == address(0)) {
            revert(Errors.ZERO_ADDRESS);
        }

        if (!dappRegistry.isActiveDApp(msg.sender)) {
            revert(Errors.DAPP_NOT_ACTIVE);
        }

        if (!arbitratorManager.isActiveArbitrator(data.arbitrator)) {
            revert(Errors.ARBITRATOR_NOT_ACTIVE);
        }

        if (data.deadline <= block.timestamp) {
            revert(Errors.INVALID_DEADLINE);
        }

        uint256 duration = data.deadline - block.timestamp;
        if (duration < configManager.getConfig(ConfigManagerKeys.MIN_TRANSACTION_DURATION) ||
            duration > configManager.getConfig(ConfigManagerKeys.MAX_TRANSACTION_DURATION)) {
            revert(Errors.INVALID_DURATION);
        }
    }

    function _storeTransactionData(
        bytes32 id,
        RegisterData calldata data,
        uint256 depositedFee,
        uint256 btcFee
    ) internal {
        DataTypes.TransactionData storage transactionData = transactions_data[id];
        DataTypes.TransactionParties storage transactionParties = transactions_parties[id];

        transactionData.startTime = block.timestamp;
        transactionData.deadline = data.deadline;
        transactionData.depositedFee = depositedFee;
        transactionData.arbitratorBtcFee = btcFee;
        transactionData.status = btcFee > 0 ? DataTypes.TransactionStatus.ToBeActive : DataTypes.TransactionStatus.Active;

        transactionParties.arbitrator = data.arbitrator;
        transactionParties.compensationReceiver = data.compensationReceiver;
        transactionParties.dapp = msg.sender;
        transactionParties.depositedFeeRefundAddress = data.refundAddress;
    }

    function _generateBtcFeeAddress(bytes32 id, address arbitrator) internal returns (string memory) {
        bytes memory revenueBtcPubKey = arbitratorManager.getArbitratorInfo(arbitrator).revenueBtcPubKey;
        bytes32 randomSeed = keccak256(abi.encodePacked(block.timestamp, msg.sender, id));

        bytes memory lockScript = abi.encodePacked(
            hex"20", // Byte length of the random seed
            randomSeed,
            hex"75", // OP_DROP
            uint8(revenueBtcPubKey.length),
            revenueBtcPubKey,
            hex"ac" // OP_CHECKSIG
        );

        string memory arbitratorFeeAddress = btcAddressParser.EncodeSegWitAddress(lockScript, "mainnet");
        transactions_data[id].btcFeeAddress = arbitratorFeeAddress;
        return arbitratorFeeAddress;
    }

    /**
    * @notice Upload UTXOs for a transaction, only once
    * @param id Transaction ID
    * @param utxos UTXO array
    */
    function uploadUTXOs(
        bytes32 id,
        DataTypes.UTXO[] calldata utxos) external {
        // Validate UTXO input, only one UTXO is allowed
        if (utxos.length != 1) revert(Errors.INVALID_UTXO);

        DataTypes.TransactionParties storage transaction = transactions_parties[id];
        if (transactions_data[id].status != DataTypes.TransactionStatus.Active) {
            revert(Errors.INVALID_TRANSACTION_STATUS);
        }

        if (msg.sender != transaction.dapp) {
            revert(Errors.NOT_AUTHORIZED);
        }

        DataTypes.UTXO[] storage transaction_utxos = transactions_utxos[id];
        if (transaction_utxos.length != 0) {
            revert(Errors.UTXO_ALREADY_UPLOADED);
        }

        for (uint i = 0; i < utxos.length; i++) {
            transaction_utxos.push(utxos[i]);
        }

        emit UTXOsUploaded(id, msg.sender);
    }

    /**
     * @notice Complete a transaction
     * @param id Transaction ID
     */
    function completeTransaction(bytes32 id) external {
        DataTypes.TransactionParties storage parties = transactions_parties[id];
        if (!this.isAbleCompletedTransaction(id)) {
            revert(Errors.CANNOT_COMPLETE_TRANSACTION);
        }

        if (msg.sender != parties.dapp) {
            revert(Errors.NOT_AUTHORIZED);
        }

        _completeTransaction(id, parties);
    }

    /**
     * @notice Set the Bitcoin transaction that pays the arbitrator's fee
     * @dev This function verifies:
     *      1. The transaction output matches the P2SH address generated during registration
     *      2. The output amount meets the required fee
     *      3. The transaction is included in the specified block through merkle proof
     * @param id The transaction ID in the arbitration protocol
     * @param rawData The raw Bitcoin transaction data
     * @param merkleProof The merkle proof array proving transaction inclusion
     * @param index The index of the transaction in the merkle tree
     * @param blockHeight The Bitcoin block height containing this transaction
     */
    function setDAppBtcFeeTransaction(
        bytes32 id,
        bytes calldata rawData,
        bytes32[] calldata merkleProof,
        uint256 index,
        uint32 blockHeight
    ) external {
        DataTypes.TransactionParties storage parties = transactions_parties[id];

        // Check caller authorization
        if (msg.sender != parties.dapp) {
            revert(Errors.NOT_AUTHORIZED);
        }

        // If no BTC fee is required, return immediately
        DataTypes.TransactionData storage transactionData = transactions_data[id];
        if (transactionData.arbitratorBtcFee == 0) {
            return;
        }

        // Parse transaction output
        IBTCUtils.BTCTransaction memory transaction = btcUtils.parseBTCTransaction(rawData);
        if (transaction.outputs.length != 1) {
            revert(Errors.INVALID_BTC_TX);
        }

        // verify output script
        string memory p2wshAddress = btcAddressParser.EncodeSegWitAddress(transaction.outputs[0].scriptPubKey, "mainnet");
        if (keccak256(bytes(p2wshAddress)) != keccak256(bytes(transactionData.btcFeeAddress))) {
            revert(Errors.INVALID_OUTPUT_SCRIPT);
        }

        // Verify amount
        if (transaction.outputs[0].value < transactionData.arbitratorBtcFee) {
            revert(Errors.INVALID_OUTPUT_AMOUNT);
        }

        // Get block header information
        IBtcBlockHeaders.BlockHeader memory blockHeader = btcBlockHeaders.getBlockByHeight(blockHeight);

        // Calculate transaction hash
        bytes32 txHash = btcUtils.calculateTxId(rawData);

        // Verify merkle proof
        if (!MerkleVerifier.verifyMerkleProof(txHash, blockHeader.merkleRoot, merkleProof, index)) {
            revert(Errors.INVALID_MERKLE_PROOF);
        }

        transactionData.btcFeeTxHash = txHash;
        transactionData.status = DataTypes.TransactionStatus.Active;
        emit DAppFeeTransactionSet(id, txHash, blockHeight);
    }

    function isAbleCompletedTransaction(bytes32 id) external view returns (bool) {
        DataTypes.TransactionData memory transactionData = transactions_data[id];
        if(transactionData.status == DataTypes.TransactionStatus.Active) {
            return true;
        } else if (transactionData.status == DataTypes.TransactionStatus.Arbitrated) {
            if(isSubmitArbitrationOutTime(transactionData)) {
                return true;
            }
        } else if (transactionData.status == DataTypes.TransactionStatus.Submitted) {
            return true;
        }

        return false;
    }

    /**
     * @notice Close a transaction that has not paid the BTC fee within the timeout period
     * @dev Only callable by the assigned arbitrator of the transaction
     * @param id The transaction ID
     */
    function closeUnpaidTransaction(bytes32 id) external override {
        DataTypes.TransactionParties memory parties = transactions_parties[id];
        // Check if caller is the assigned arbitrator
        if (msg.sender != parties.arbitrator) {
            revert(Errors.NOT_AUTHORIZED);
        }

        // Check if transaction btc fee is 0
        DataTypes.TransactionData memory transactionData = transactions_data[id];
        if (transactionData.arbitratorBtcFee == 0) {
            revert(Errors.NO_BTC_FEE);
        }

        // Check if BTC fee payment timeout has passed
        uint256 timeout = configManager.getDappBtcFeePaymentTimeout();
        if (block.timestamp <= transactionData.startTime + timeout) {
            revert(Errors.TIMEOUT_NOT_REACHED);
        }

        _completeTransaction(id, parties);

        emit TransactionClosedUnpaid(id, parties.dapp, parties.arbitrator, block.timestamp);
    }

    function isSubmitArbitrationOutTime(DataTypes.TransactionData memory transaction ) internal view returns (bool) {
        if (block.timestamp > transaction.deadline) {
            return true;
        }
        uint256 configTime = configManager.getArbitrationTimeout();
        return block.timestamp > transaction.requestArbitrationTime + configTime;
    }

     /**
     * @notice Complete a transaction with slashing mechanism
     * @dev Only callable by compensation manager when transaction is in Submitted status and past deadline
     * @param id Transaction ID
     * @param receivedCompensationAddress Address to receive the slashed transaction fee
     */
    function completeTransactionWithSlash(
        bytes32 id, 
        address receivedCompensationAddress
    ) external onlyCompensationManager {
        DataTypes.TransactionParties storage transactionParties = transactions_parties[id];
        DataTypes.TransactionData storage transactionData = transactions_data[id];
        if (transactionData.status == DataTypes.TransactionStatus.Completed) {
            revert(Errors.INVALID_TRANSACTION_STATUS);
        }
        // Validate received compensation address
        if (receivedCompensationAddress == address(0)) {
            revert(Errors.ZERO_ADDRESS);
        }
        // Update transaction status to Completed
        transactionData.status = DataTypes.TransactionStatus.Completed;
        // Transfer deposited fee to compensation address
        (bool success, ) = payable(receivedCompensationAddress).call{value: transactionData.depositedFee}("");
        if (!success) {
            revert(Errors.TRANSFER_FAILED);
        }
        // Release arbitrator from working status
        arbitratorManager.releaseArbitrator(transactionParties.arbitrator, id);

        emit TransactionCompleted(id, transactionParties.dapp);
    }

    function _completeTransaction(bytes32 id, DataTypes.TransactionParties memory parties) internal returns(uint256, uint256) {
        // Get arbitrator info and calculate duration-based fee
        (uint256 finalArbitratorFee, uint256 systemFee) = transferCompletedTransactionFee(id,parties);

        arbitratorManager.releaseArbitrator(parties.arbitrator, id);

        transactions_data[id].status = DataTypes.TransactionStatus.Completed;
        emit TransactionCompleted(id, parties.dapp);

        return (finalArbitratorFee, systemFee);
    }

    function transferCompletedTransactionFee(bytes32 id, DataTypes.TransactionParties memory parties) internal returns(uint256, uint256) {
        // Get arbitrator info and calculate duration-based fee
        DataTypes.TransactionData memory transactionData = transactions_data[id];
        uint256 duration = block.timestamp > transactionData.deadline ? transactionData.deadline - transactionData.startTime : block.timestamp - transactionData.startTime;
        uint256 arbitratorFee = arbitratorManager.getFee(duration, parties.arbitrator);
        if(arbitratorFee == 0) {
            return (0, 0);
        }
        if (arbitratorFee > transactionData.depositedFee) {
            arbitratorFee = transactionData.depositedFee;
        }

        // Calculate system fee from arbitrator's fee and get fee collector
        uint256 systemFee = (arbitratorFee * configManager.getConfig(ConfigManagerKeys.SYSTEM_FEE_RATE)) / 10000;
        uint256 finalArbitratorFee = arbitratorFee - systemFee;
        address feeCollector = configManager.getSystemFeeCollector();

        // Pay system fee to collector
        (bool success1, ) = feeCollector.call{value: systemFee}("");
        if (!success1) revert(Errors.TRANSFER_FAILED);

        // Pay arbitrator
        DataTypes.ArbitratorInfo memory arbitratorInfo = arbitratorManager.getArbitratorInfo(parties.arbitrator);
        (bool success2, ) = arbitratorInfo.revenueETHAddress.call{value: finalArbitratorFee}("");
        if (!success2) revert(Errors.TRANSFER_FAILED);

        // Refund remaining balance to DApp
        uint256 remainingBalance = transactionData.depositedFee - arbitratorFee;
        if (remainingBalance > 0) {
            (bool success3, ) = parties.depositedFeeRefundAddress.call{value: remainingBalance}("");
            if (!success3) revert(Errors.TRANSFER_FAILED);
        }
        emit DepositFeeTransfer(id, arbitratorInfo.revenueETHAddress, arbitratorFee, systemFee, remainingBalance);
        return (finalArbitratorFee, systemFee);
    }

    /**
     * @notice Handles arbitration request and validates Bitcoin transaction
     * @dev This method will:
     * - Validate transaction status and caller permissions
     * - Parse and verify Bitcoin transaction inputs against UTXOs
     * - Generate witness signature data and transaction hash
     * - Verify output scripts contain arbitrator's Bitcoin address
     * - Update transaction status to Arbitrated
     *
     * @param data Arbitration data structure containing:
     *   - id: Transaction ID
     *   - rawData: Raw Bitcoin transaction data
     *   - signDataType: Signature data type (currently only witness supported)
     *   - signHashFlag: Signature hash flag
     *   - script: Bitcoin transaction script
     *   - timeoutCompensationReceiver: Timeout compensation recipient address
     */
    function requestArbitration(
       DataTypes.ArbitrationData calldata data
    ) external override nonReentrant {
        if (data.timeoutCompensationReceiver == address(0)) {
            revert(Errors.ZERO_ADDRESS);
        }

        DataTypes.TransactionData storage transactionData = transactions_data[data.id];
        // Validate transaction status and ownership
        if (transactionData.status != DataTypes.TransactionStatus.Active) {
            revert(Errors.INVALID_TRANSACTION_STATUS);
        }
        if (block.timestamp + configManager.getArbitrationTimeout() > transactionData.deadline) {
            revert(Errors.REQUEST_ARBITRATION_OUTTIME);
        }
        // Only support witness type now
        if (data.signDataType != DataTypes.SignDataType.Witness) {
            revert(Errors.INVALID_SIGN_DATA_TYPE);
        }

        DataTypes.TransactionParties storage transactionParties = transactions_parties[data.id];
        if (msg.sender != transactionParties.dapp) {
            revert(Errors.NOT_AUTHORIZED);
        }
        DataTypes.UTXO[] storage transactionUtxos = transactions_utxos[data.id];
        if (transactionUtxos.length == 0) {
            revert(Errors.UTXO_NOT_UPLOADED);
        }

        // Parse and validate Bitcoin transaction
        IBTCUtils.BTCTransaction memory parsedTx = btcUtils.parseBTCTransaction(data.rawData);
        if(parsedTx.inputs.length != transactionUtxos.length) {
             revert(Errors.INVALID_TRANSACTION);
        }
        for(uint i = 0; i < parsedTx.inputs.length; i++) {
            if(parsedTx.inputs[i].txid != transactionUtxos[i].txHash
                || parsedTx.inputs[i].vout != transactionUtxos[i].index) {
                revert(Errors.INVALID_TRANSACTION);
            }
        }

        // Generate sign data and sign hash
        uint256 amount = transactionUtxos[0].amount;
        bytes memory signData = btcUtils.generateWitnessSignData(
             parsedTx, 0, data.script, uint64(amount), data.signHashFlag);

        bytes32 signHash = sha256(abi.encodePacked(sha256(signData)));

        // Check output script is sent to arbitrator's address
        bool isOutputOfArbitrator = false;
        string memory arbitratorAddress = arbitratorManager.getArbitratorInfo(transactionParties.arbitrator).revenueBtcAddress;
        for (uint i = 0; i < parsedTx.outputs.length; i++) {
            bytes memory decodedScript = btcAddressParser.DecodeBtcAddressToScript(arbitratorAddress);
            isOutputOfArbitrator = keccak256(parsedTx.outputs[i].scriptPubKey) == keccak256(decodedScript);
            if (isOutputOfArbitrator) {
                uint fee = amount * configManager.getArbitrationBTCFeeRate() / 10000;
                if (parsedTx.outputs[i].value < fee) {
                    revert(Errors.INVALID_OUTPUT_AMOUNT);
                }
                break;
            }
        }
        if (!isOutputOfArbitrator) {
            revert(Errors.INVALID_OUTPUT_SCRIPT);
        }

        transactionParties.timeoutCompensationReceiver = data.timeoutCompensationReceiver;
        transactionData.requestArbitrationTime = block.timestamp;
        transactionData.status = DataTypes.TransactionStatus.Arbitrated;
        transactions_sign_hash[data.id] = signHash;
        transactions_btc_raw_data[data.id] = data.rawData;
        transactions_btc_script[data.id] = data.script;
        //Store txHash to id mapping
        txHashToId[signHash] = data.id;
        // Store signData
        transactionSignData[signHash] = signData;

        emit ArbitrationRequested(data.id, transactionParties.dapp, transactionParties.arbitrator, data.rawData, data.script, transactionParties.timeoutCompensationReceiver);
    }

    /**
     * @notice Submit arbitration result
     * @param id Transaction ID
     * @param btcTxSignature Bitcoin transaction signature
     */
    function submitArbitration(
        bytes32 id,
        bytes calldata btcTxSignature
    ) external {
        DataTypes.TransactionData storage transactionData = transactions_data[id];
        DataTypes.TransactionParties storage transactionParties = transactions_parties[id];

        if (transactionData.status != DataTypes.TransactionStatus.Arbitrated) {
            revert(Errors.INVALID_TRANSACTION_STATUS);
        }

        if (isSubmitArbitrationOutTime(transactionData)) {
            revert(Errors.SUBMITTED_SIGNATURES_OUTTIME);
        }

        if (!arbitratorManager.isOperatorOf(transactionParties.arbitrator, msg.sender)) {
            revert(Errors.NOT_AUTHORIZED);
        }

        if (!btcUtils.IsValidDERSignature(btcTxSignature)) {
            revert(Errors.INVALID_DER_SIGNATURE);
        }

        transactionData.status = DataTypes.TransactionStatus.Submitted;
        transactions_btc_signature[id] = btcTxSignature;
        arbitratorManager.frozenArbitrator(transactionParties.arbitrator);

        emit ArbitrationSubmitted(id, transactionParties.dapp, msg.sender, btcTxSignature);
    }

    /**
     * @notice Get transaction by ID
     * @param id Transaction ID
     * @return Transaction struct
     */
    function getTransactionDataById(bytes32 id) external view override returns (DataTypes.TransactionData memory) {
        return transactions_data[id];
    }

    function getTransactionUTXOsById(bytes32 id) external view returns (DataTypes.UTXO[] memory) {
        return transactions_utxos[id];
    }

    function getTransactionSignatureById(bytes32 id) external view returns (bytes memory) {
        return transactions_btc_signature[id];
    }

    function getTransactionSignatureByTxHash(bytes32 txHash) external view returns (bytes memory) {
        return transactions_btc_signature[txHashToId[txHash]];
    }

    function getTransactionBtcRawDataById(bytes32 id) external view returns (bytes memory) {
        return transactions_btc_raw_data[id];
    }

    function getTransactionSignHashById(bytes32 id) external view returns (bytes32) {
        return transactions_sign_hash[id];
    }

    /**
     * @notice Get transaction by transaction hash
     * @param txHash Transaction hash
     * @return Transaction struct
     */
    function getTransactionDataByTxHash(bytes32 txHash) external view override returns (DataTypes.TransactionData memory) {
        return transactions_data[txHashToId[txHash]];
    }

    function getTransactionPartiesById(bytes32 id) external view returns (DataTypes.TransactionParties memory) {
        return transactions_parties[id];
    }

    function getTransactionPartiesByTxHash(bytes32 txHash) external view returns (DataTypes.TransactionParties memory) {
        return transactions_parties[txHashToId[txHash]];
    }

    function getTransactionStatus(bytes32 id) external view override returns (DataTypes.TransactionStatus status) {
        DataTypes.TransactionData memory transaction = transactions_data[id];
        status = transaction.status;
        if (transaction.status == DataTypes.TransactionStatus.Active && transaction.deadline < block.timestamp) {
            status = DataTypes.TransactionStatus.Expired;
        }
        if (transaction.status == DataTypes.TransactionStatus.Arbitrated && isSubmitArbitrationOutTime(transaction)) {
            status = DataTypes.TransactionStatus.Expired;
        }
        return status;
    }

    /**
    * @notice Transfer arbitration fee to arbitrator and system fee address
    * @dev Only callable by compensation manager
    * @param id Transaction ID
    * @return arbitratorFee The fee amount for arbitrator
    * @return systemFee The fee amount for system
    */
    function transferArbitrationFee(
        bytes32 id
    ) external override onlyCompensationManager returns (uint256 arbitratorFee, uint256 systemFee) {
        DataTypes.TransactionParties memory transactionParties = transactions_parties[id];
        DataTypes.TransactionData memory transaction = transactions_data[id];
        if ((transaction.status == DataTypes.TransactionStatus.Active && block.timestamp > transaction.deadline)
            || (transaction.status == DataTypes.TransactionStatus.Submitted && !arbitratorManager.isFrozenStatus(transactionParties.arbitrator))) {
            return _completeTransaction(id, transactionParties);
        } else {
            revert(Errors.INVALID_TRANSACTION_STATUS);
        }
    }

    function setArbitratorManager(address _arbitratorManager) external onlyOwner {
        arbitratorManager = IArbitratorManager(_arbitratorManager);
        emit SetArbitratorManager(_arbitratorManager);
    }

    function setBTCAddressParser(address _btcAddressParser) external onlyOwner {
        if (_btcAddressParser == address(0)) {
            revert(Errors.ZERO_ADDRESS);
        }
        btcAddressParser = IBtcAddress(_btcAddressParser);
        emit BTCAddressParserChanged(_btcAddressParser);
    }

    function setBtcBlockHeaders(address _btcBlockHeaders) external onlyOwner {
        if (_btcBlockHeaders == address(0)) {
            revert(Errors.ZERO_ADDRESS);
        }
        btcBlockHeaders = IBtcBlockHeaders(_btcBlockHeaders);
        emit BtcBlockHeadersChanged(_btcBlockHeaders);
    }

    function setBtcBlockHeaders(address _btcBlockHeaders) external onlyOwner {
        if (_btcBlockHeaders == address(0)) {
            revert(Errors.ZERO_ADDRESS);
        }
        btcBlockHeaders = IBtcBlockHeaders(_btcBlockHeaders);
        emit BtcBlockHeadersChanged(_btcBlockHeaders);
    }

    // Add a gap for future storage variables
    uint256[46] private __gap;
}<|MERGE_RESOLUTION|>--- conflicted
+++ resolved
@@ -45,11 +45,7 @@
     mapping(bytes32 => bytes) public transactionSignData;
     mapping(bytes32 => bytes32) public txHashToId;
     uint256 private _transactionIdCounter;
-<<<<<<< HEAD
     IAssetOracle public assetOracle; // deprecated
-=======
-    IAssetOracle public assetOracle;
->>>>>>> 76d2eca3
     IBtcBlockHeaders public btcBlockHeaders;
 
     modifier onlyCompensationManager() {
@@ -115,18 +111,12 @@
         _validateRegistration(data);
 
         // Calculate and validate fees
-<<<<<<< HEAD
         // Calculate the duration from now to the deadline
         uint256 duration = data.deadline - block.timestamp;
         uint256 fee = arbitratorManager.getFee(duration, data.arbitrator);
         if (msg.value < fee) revert(Errors.INSUFFICIENT_FEE);
 
         uint256 btcFee = arbitratorManager.getBtcFee(duration, data.arbitrator);
-=======
-        uint256 fee = getRegisterTransactionFee(data.deadline, data.arbitrator);
-        if (msg.value < fee) revert(Errors.INSUFFICIENT_FEE);
-        uint256 btcFee = getRegisterTransactionBtcFee(data.deadline, data.arbitrator);
->>>>>>> 76d2eca3
 
         // Generate transaction ID
         bytes32 id = keccak256(
