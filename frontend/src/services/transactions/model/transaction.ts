--- conflicted
+++ resolved
@@ -27,11 +27,7 @@
   public btcTxHash?: string; // Only when fetched from contract
 
   /**
-<<<<<<< HEAD
-   * So it's  abit tricky here. There is a transaction.status in the contract which is static,
-=======
    * So it's a bit tricky here. There is a transaction.status in the contract which is static,
->>>>>>> 679b6444
    * and identical to what is returned by the subgraph. But, there is also getTransactionStatus(),
    * which can return a different status, in case of time based conditions such as current block time (not write
    * operation). So, UI needs to adjust the status sometimes using static, sometimes dynamic status.
@@ -41,34 +37,13 @@
    */
   public dynamicStatus: TransactionStatus;
 
-<<<<<<< HEAD
-  public static fromContractTransaction(contractTransaction: ContractTransaction, txId: string): Transaction {
-    if (contractTransaction?.dapp === zeroAddress)
-=======
   public static fromContractTransaction(contractTransactionData: ContractTransactionData, contractTransactionParties: ContractTransactionParties, contractTransactionBtcTxHash: string, txId: string): Transaction {
     if (contractTransactionParties?.dapp === zeroAddress)
->>>>>>> 679b6444
       return undefined;
 
     const transaction = new Transaction();
 
     transaction.id = txId;
-<<<<<<< HEAD
-    transaction.status = this.fromContractStatus(contractTransaction.status);
-    transaction.btcTxHash = isNullBitcoinTxId(contractTransaction.btcTxHash?.slice(2)) ? undefined : contractTransaction.btcTxHash?.slice(2);
-    transaction.compensationReceiver = contractTransaction.compensationReceiver;
-    transaction.timeoutCompensationReceiver = contractTransaction.timeoutCompensationReceiver;
-    transaction.utxos = contractTransaction.utxos; // TODO: remove 0x prefix for each UTXO?
-    transaction.script = contractTransaction.script;
-    transaction.signature = contractTransaction.signature;
-    transaction.dapp = contractTransaction.dapp;
-    transaction.status = this.fromContractStatus(contractTransaction.status);
-    transaction.arbiter = contractTransaction.arbitrator;
-    transaction.startTime = moment.unix(parseInt(contractTransaction.startTime));
-    transaction.deadline = moment.unix(parseInt(contractTransaction.deadline));
-    transaction.requestArbitrationTime = moment.unix(parseInt(contractTransaction.requestArbitrationTime));
-    transaction.depositedFee = contractTransaction.depositedFee && tokenToReadableValue(contractTransaction.depositedFee, 18);
-=======
     // Transaction data
     transaction.startTime = moment.unix(parseInt(contractTransactionData.startTime));
     transaction.deadline = moment.unix(parseInt(contractTransactionData.deadline));
@@ -83,7 +58,6 @@
     transaction.arbiter = contractTransactionParties.arbitrator;
 
     transaction.btcTxHash = isNullBitcoinTxId(contractTransactionBtcTxHash?.slice(2)) ? undefined : contractTransactionBtcTxHash?.slice(2);
->>>>>>> 679b6444
 
     return transaction;
   }
